--- conflicted
+++ resolved
@@ -25,13 +25,7 @@
 goog.require('e2e.ext.api.Api');
 goog.require('e2e.ext.constants');
 goog.require('e2e.ext.ui.preferences');
-<<<<<<< HEAD
 goog.require('e2e.ext.utils.text');
-=======
-goog.require('e2e.ext.utils');
-goog.require('e2e.ext.utils.text');
-goog.require('e2e.openpgp.Context');
->>>>>>> fc08b921
 goog.require('e2e.openpgp.ContextImpl');
 goog.require('goog.structs.Map');
 
@@ -96,12 +90,8 @@
  * @expose
  */
 ext.Launcher.prototype.updateSelectedContent =
-<<<<<<< HEAD
     function(content, recipients, origin, expectMoreUpdates,
              callback, opt_subject) {
-=======
-    function(content, recipients, origin, expectMoreUpdates, subject, callback) {
->>>>>>> fc08b921
   this.getActiveTab_(goog.bind(function(tabId) {
     chrome.tabs.sendMessage(tabId, {
       value: content,
@@ -109,11 +99,7 @@
       detach: !Boolean(expectMoreUpdates),
       origin: origin,
       recipients: recipients,
-<<<<<<< HEAD
       subject: opt_subject
-=======
-      subject: subject
->>>>>>> fc08b921
     });
     callback();
   }, this), true);
@@ -160,7 +146,6 @@
       this.lastTabId_ = tab.id;
     }
 
-<<<<<<< HEAD
     // NOTE(yan): The helper script is executed automaticaly on ymail pages.
     if (utils.text.isYmailOrigin(tab.url)) {
       callback(tab.id);
@@ -169,21 +154,6 @@
                                 function() {
                                   callback(tab.id);
                                 });
-=======
-    // The helper script is inserted automatically on all Yahoo Mail pages.
-    if (utils.text.isYmailOrigin(tab.url) || !runHelper) {
-      callback(tab.id);
-    } else {
-      try {
-        chrome.tabs.executeScript(tab.id, {file: 'helper_binary.js'},
-                                  function () {
-          callback(tab.id);
-        });
-      } catch(e) {
-        // chrome-extension:// tabs will throw an error. Ignore.
-        callback(tab.id);
-      }
->>>>>>> fc08b921
     }
   }, this));
 };
@@ -205,28 +175,7 @@
  * @private
  */
 ext.Launcher.prototype.start_ = function(passphrase) {
-<<<<<<< HEAD
   this.ctxApi_.installApi();
-=======
-  // Add listeners to change Browser Action state
-  chrome.tabs.onActivated.addListener(goog.bind(function(activeInfo) {
-    chrome.tabs.get(activeInfo.tabId, goog.bind(function(tab) {
-      if (utils.text.isYmailOrigin(tab.url)) {
-        this.updateYmailBrowserAction_(activeInfo.tabId);
-      } else {
-        this.updatePassphraseWarning_();
-      }
-    }, this));
-  }, this));
-  chrome.tabs.onUpdated.addListener(goog.bind(function(tabId, changeInfo, tab) {
-    if (utils.text.isYmailOrigin(tab.url)) {
-      this.updateYmailBrowserAction_(tabId);
-    } else {
-      this.updatePassphraseWarning_();
-    }
-  }, this));
-
->>>>>>> fc08b921
   this.pgpContext_.setKeyRingPassphrase(passphrase);
   this.installResponseHandler_();
 
