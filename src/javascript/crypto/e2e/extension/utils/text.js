/**
 * @license
 * Copyright 2014 Google Inc. All rights reserved.
 * Licensed under the Apache License, Version 2.0 (the "License");
 * you may not use this file except in compliance with the License.
 * You may obtain a copy of the License at
 *
 *   http://www.apache.org/licenses/LICENSE-2.0
 *
 * Unless required by applicable law or agreed to in writing, software
 * distributed under the License is distributed on an "AS IS" BASIS,
 * WITHOUT WARRANTIES OR CONDITIONS OF ANY KIND, either express or implied.
 * See the License for the specific language governing permissions and
 * limitations under the License.
 */

/**
 * @fileoverview Utility methods for working with free-text and PGP messages.
 */

goog.provide('e2e.ext.utils.text');

goog.require('e2e.ext.constants');
goog.require('e2e.ext.constants.Actions');
goog.require('goog.Uri');
goog.require('goog.array');
goog.require('goog.format.EmailAddress');
goog.require('goog.string');
goog.require('goog.string.format');
goog.require('goog.Uri');


goog.scope(function() {
var constants = e2e.ext.constants;
var utils = e2e.ext.utils.text;


/**
 * Formats a body of text such that all lines do not exceed a given length.
 * @param {string} str The body of text to wrap around.
 * @param {number} maxlen The maximum length of a line.
 * @return {string} The formatted text.
 */
utils.prettyTextWrap = function(str, maxlen) {
  var regexp = new RegExp(goog.string.format('(.{%d})', maxlen), 'g');
  str = str.trim().replace(regexp, '$1\n');

  var carry = '';
  var lines = goog.array.map(str.split('\n'), function(line) {
    var newline = goog.string.format('%s%s', carry, line).trim();
    carry = '';

    if (newline.length >= maxlen && !goog.string.endsWith(newline, ' ')) {
      var lastSpace = newline.lastIndexOf(' ');
      if (lastSpace > -1 &&
          goog.string.isAlphaNumeric(newline.substring(newline.length - 1))) {
        carry = newline.substring(lastSpace + 1);
        return newline.substring(0, lastSpace);
      }
    }

    return newline;
  });

  if (carry) {
    goog.array.extend(lines, utils.prettyTextWrap(carry, maxlen).split('\n'));
  }

  return lines.join('\n');
};


/**
 * Determines the requested PGP action based on the content that the user has
 * selected.
 * @param {string} content The content that the user has selected.
 * @param {boolean=} opt_enableSniffing Optional. True if action sniffing is to
 *     be enabled. Defaults to false.
 * @return {constants.Actions} The requested PGP action.
 */
utils.getPgpAction = function(content, opt_enableSniffing) {
  if (!Boolean(opt_enableSniffing)) {
    return constants.Actions.USER_SPECIFIED;
  }

  if (/^-----BEGIN PGP MESSAGE-----/.test(content)) {
    return constants.Actions.DECRYPT_VERIFY;
  }

  if (/^-----BEGIN PGP PUBLIC KEY BLOCK-----/.test(content)) {
    return constants.Actions.IMPORT_KEY;
  }

  if (/^-----BEGIN PGP PRIVATE KEY BLOCK-----/.test(content)) {
    return constants.Actions.IMPORT_KEY;
  }

  return constants.Actions.ENCRYPT_SIGN;
};


/**
 * Extract a valid e-mail address from 'user id <email>' string. If no valid
 *   e-mail address can be extracted, returns null. Uses
 *   goog.format.EmailAddress, but also enforces stricter rules.
 * @param {string} recipient "username <email> string".
 * @return {?string} Valid email address or null
 */
utils.extractValidEmail = function(recipient) {
  var emailAddress = goog.format.EmailAddress.parse(recipient);
  if (!emailAddress.isValid()) {
    return null;
  }
  var email = emailAddress.getAddress();
  if (!constants.EMAIL_ADDRESS_REGEXP.exec(emailAddress.getAddress())) {
    return null;
  }
  return email;
};


/**
<<<<<<< HEAD
 * Extracts valid email addresses out of a string with comma-separated full
 *  email labels (e.g. "John Smith" <john@example.com>, Second
 *  <second@example.org>).
 * @param {string} emailLabels The full email labels
 * @return {!Array.<string>} The extracted valid email addresses.
 */
utils.getValidEmailAddressesFromString = function(emailLabels) {
  var emails = goog.format.EmailAddress.parseList(emailLabels);
  return goog.array.filter(
      goog.array.map(
          goog.array.map(emails, function(email) {return email.toString()}),
          utils.extractValidEmail),
      goog.isDefAndNotNull);
};


/**
 * Extracts valid email addresses out of an array with full email labels
 * (e.g. "John Smith" <john@example.com>, Second <second@example.org>).
 * @param {!Array.<string>} recipients List of recipients
 * @param {boolean=} opt_email_only If true, return email addresses instead of
 *   full recipient records.
 * @return {!Array.<string>} List of emails/recipients with valid e-mails
 */
utils.getValidEmailAddressesFromArray = function(recipients, opt_email_only) {
  var list = [];
  goog.array.forEach(recipients, function(recipient) {
    var emailAddress = goog.format.EmailAddress.parse(recipient);
    var validEmail = utils.extractValidEmail(emailAddress.getAddress());
    if (validEmail) {
      if (opt_email_only) {
        list.push(validEmail);
      } else {
        // Add full recipient record
        list.push(emailAddress.toString());
      }
    }
  });
  return list;
};


/**
 * Checks whether a URI is an HTTPS ymail origin.
 * @param {!string} uri
 * @return {boolean}
 */
utils.isYmailOrigin = function(uri) {
  var googUri = new goog.Uri(uri);
  return (googUri.getScheme() === 'https' &&
      goog.string.endsWith(googUri.getDomain(), '.mail.yahoo.com'));
=======
 * Checks whether a URI is an HTTPS ymail origin.
 * @param {string} uri Full URI string of the origin.
 * @return {boolean}
 */
utils.isYmailOrigin = function(uri) {
  uri = new goog.Uri(uri);
  return (uri.getScheme() === 'https'
          && goog.string.endsWith(uri.getDomain(), '.mail.yahoo.com'));
>>>>>>> fc08b921
};


/**
 * Checks whether a URI is an HTTPS Gmail origin.
<<<<<<< HEAD
 * @param {!string} uri
 * @return {boolean}
 */
utils.isGmailOrigin = function(uri) {
  var googUri = new goog.Uri(uri);
  return (googUri.getScheme() === 'https' &&
          googUri.getDomain() === 'mail.google.com');
};
});  // goog.scope
=======
 * @param {string} uri Full URI string of the origin.
 * @return {boolean}
 */
utils.isGmailOrigin = function(uri) {
  uri = new goog.Uri(uri);
  return (uri.getScheme() === 'https' &&
          uri.getDomain() === 'mail.google.com');
};
}); // goog.scope
>>>>>>> fc08b921
<|MERGE_RESOLUTION|>--- conflicted
+++ resolved
@@ -120,7 +120,6 @@
 
 
 /**
-<<<<<<< HEAD
  * Extracts valid email addresses out of a string with comma-separated full
  *  email labels (e.g. "John Smith" <john@example.com>, Second
  *  <second@example.org>).
@@ -172,22 +171,11 @@
   var googUri = new goog.Uri(uri);
   return (googUri.getScheme() === 'https' &&
       goog.string.endsWith(googUri.getDomain(), '.mail.yahoo.com'));
-=======
- * Checks whether a URI is an HTTPS ymail origin.
- * @param {string} uri Full URI string of the origin.
- * @return {boolean}
- */
-utils.isYmailOrigin = function(uri) {
-  uri = new goog.Uri(uri);
-  return (uri.getScheme() === 'https'
-          && goog.string.endsWith(uri.getDomain(), '.mail.yahoo.com'));
->>>>>>> fc08b921
 };
 
 
 /**
  * Checks whether a URI is an HTTPS Gmail origin.
-<<<<<<< HEAD
  * @param {!string} uri
  * @return {boolean}
  */
@@ -196,15 +184,4 @@
   return (googUri.getScheme() === 'https' &&
           googUri.getDomain() === 'mail.google.com');
 };
-});  // goog.scope
-=======
- * @param {string} uri Full URI string of the origin.
- * @return {boolean}
- */
-utils.isGmailOrigin = function(uri) {
-  uri = new goog.Uri(uri);
-  return (uri.getScheme() === 'https' &&
-          uri.getDomain() === 'mail.google.com');
-};
-}); // goog.scope
->>>>>>> fc08b921
+});  // goog.scope