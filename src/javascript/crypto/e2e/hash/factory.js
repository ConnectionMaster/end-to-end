/**
 * @license
 * Copyright 2012 Google Inc. All rights reserved.
 * Licensed under the Apache License, Version 2.0 (the "License");
 * you may not use this file except in compliance with the License.
 * You may obtain a copy of the License at
 *
 *   http://www.apache.org/licenses/LICENSE-2.0
 *
 * Unless required by applicable law or agreed to in writing, software
 * distributed under the License is distributed on an "AS IS" BASIS,
 * WITHOUT WARRANTIES OR CONDITIONS OF ANY KIND, either express or implied.
 * See the License for the specific language governing permissions and
 * limitations under the License.
 */


/**
 * @fileoverview Registers and returns implementations of specific algorithms.
 * @author evn@google.com (Eduardo Vela)
 */

goog.provide('e2e.hash.factory');

goog.require('e2e.hash.Error');


/**
 * Contains a list of all registered implementations for each algorithm.
 * @type {!Object.<e2e.hash.Algorithm,
 *     function(new:e2e.hash.Hash, ...)>}
 * @private
 */
e2e.hash.factory.hashes_ = {};


/**
 * Registers a class for a specific algorithm.
<<<<<<< HEAD
 * @param {function(new:e2e.hash.Hash, ...)} hash The constructor of
=======
 * @param {function(new:e2e.hash.Hash, ...*)} hash The constructor of
>>>>>>> 6d162d37
 *     the cipher.
 * @param {e2e.hash.Algorithm=} opt_algorithm The algorithm to register
 *     it to, if different from the prototype name.
 */
e2e.hash.factory.add = function(hash, opt_algorithm) {
  var algorithm = opt_algorithm || hash.prototype.algorithm;
  e2e.hash.factory.hashes_[algorithm] = hash;
};


/**
 * Returns an instance of the required hash algorithm, or null if not available.
 * @param {e2e.hash.Algorithm} algorithm The hash algorithm.
 * @return {e2e.hash.Hash?} The hash instance requested or null.
 */
e2e.hash.factory.get = function(algorithm) {
  if (e2e.hash.factory.hashes_.hasOwnProperty(algorithm)) {
    var constructor = e2e.hash.factory.hashes_[algorithm];
    return new constructor;
  } else {
    return null;
  }
};


/**
 * Returns all available hash algorithms.
 * @return {!Array.<e2e.hash.Algorithm>} Array of available algorithms.
 */
e2e.hash.factory.getAvailable = function() {
  return Object.keys(e2e.hash.factory.hashes_);
};


/**
 * Returns an instance of the required hash algorithm, or throws if not
 * available.
 * @param {e2e.hash.Algorithm} algorithm The hash algorithm.
 * @return {!e2e.hash.Hash} The hash instance requested.
 */
e2e.hash.factory.require = function(algorithm) {
  var ret = e2e.hash.factory.get(algorithm);
  if (goog.isNull(ret)) {
    throw new e2e.hash.Error('Required algorithm not available.');
  }
  return ret;
};<|MERGE_RESOLUTION|>--- conflicted
+++ resolved
@@ -36,11 +36,7 @@
 
 /**
  * Registers a class for a specific algorithm.
-<<<<<<< HEAD
- * @param {function(new:e2e.hash.Hash, ...)} hash The constructor of
-=======
  * @param {function(new:e2e.hash.Hash, ...*)} hash The constructor of
->>>>>>> 6d162d37
  *     the cipher.
  * @param {e2e.hash.Algorithm=} opt_algorithm The algorithm to register
  *     it to, if different from the prototype name.
