/**
 * @license
 * Copyright 2014 Google Inc. All rights reserved.
 * Licensed under the Apache License, Version 2.0 (the "License");
 * you may not use this file except in compliance with the License.
 * You may obtain a copy of the License at
 *
 *   http://www.apache.org/licenses/LICENSE-2.0
 *
 * Unless required by applicable law or agreed to in writing, software
 * distributed under the License is distributed on an "AS IS" BASIS,
 * WITHOUT WARRANTIES OR CONDITIONS OF ANY KIND, either express or implied.
 * See the License for the specific language governing permissions and
 * limitations under the License.
 */


/**
 * @fileoverview OTR session manager.
 *
 * @author rcc@google.com (Ryan Chan)
 */

goog.provide('e2e.otr.Session');

goog.require('e2e.hash.Sha256');
goog.require('e2e.otr');
goog.require('e2e.otr.KeyManager');
goog.require('e2e.otr.Mpi');
goog.require('e2e.otr.constants');
goog.require('e2e.otr.error.IllegalStateError');
goog.require('e2e.otr.error.NotImplementedError');
goog.require('e2e.otr.message.Message');
goog.require('goog.array');
goog.require('goog.object');


goog.scope(function() {

var constants = e2e.otr.constants;



/**
 * A session maintaining the state and configuration of an OTR conversation.
 * @constructor
 * @param {!e2e.otr.Context} context The session's context.
 * @param {!e2e.otr.Int} instanceTag The client's instance tag.
 * @param {!e2e.otr.Policy=} opt_policy Policy params to be set on the session.
 */
e2e.otr.Session = function(context, instanceTag, opt_policy) {
  this.context_ = context;
  this.policy = goog.object.clone(constants.DEFAULT_POLICY);
  goog.object.extend(this.policy, opt_policy || {});

  this.msgState_ = constants.MSGSTATE.PLAINTEXT;
  this.remoteInstanceTag = new Uint8Array([0, 0, 0, 0]);

  this.instanceTag = instanceTag;
  assert(e2e.otr.intToNum(this.instanceTag) >= 0x100);

  this.authState_ = constants.AUTHSTATE.NONE;
  this.authData = {r: null, s: null, hgx: null, aesgx: null, dhcommit: null,
    dhkey: null, revealsignature: null};

  this.keymanager = new e2e.otr.KeyManager();

  this.sendCtr = goog.array.repeat(0, 8);
};


/**
 * Handles incoming messages.
 * @param {!Uint8Array} serialized A serialized message.
 */
e2e.otr.Session.prototype.processMessage = function(serialized) {
  e2e.otr.message.handler.parse(this, serialized);
};


/**
 * Stores AKE information.
 * @type {{
 *   r: ?e2e.ByteArray,
 *   s: ?e2e.ByteArray,
 *   hgx: Uint8Array,
 *   aesgx: Uint8Array,
 *   dhcommit: e2e.otr.message.DhCommit,
 *   dhkey: e2e.otr.message.DhKey,
 *   revealsignature: e2e.otr.message.RevealSignature
 * }}
 */
e2e.otr.Session.prototype.authData;


/**
 * Gets the current auth state.
 * @return {!e2e.otr.constants.AUTHSTATE}
 */
e2e.otr.Session.prototype.getAuthState = function() { return this.authState_; };


/**
 * Sets the auth state.
 * @param {!e2e.otr.constants.AUTHSTATE} nextState The new auth state.
 */
e2e.otr.Session.prototype.setAuthState = function(nextState) {
  assert(this.isValidAuthStateTransition_(nextState));
  this.authState_ = nextState;
};


/**
 * Determines whether or not an authState transition is valid.
 * @private
 * @param {e2e.otr.constants.AUTHSTATE} nextState The next authState.
 * @return {boolean}
 */
e2e.otr.Session.prototype.isValidAuthStateTransition_ = function(nextState) {
  return this.authState_ == nextState ||
      goog.array.contains(this.getValidAuthStateTransitions_(), nextState);
};


/**
 * Gets a list of valid auth state transitions.
 * @private
 * @return {Array.<e2e.otr.constants.AUTHSTATE>}
 */
e2e.otr.Session.prototype.getValidAuthStateTransitions_ = function() {
  switch (this.authState_) {
    case constants.AUTHSTATE.NONE:
      return [
        constants.AUTHSTATE.AWAITING_DHKEY,
        constants.AUTHSTATE.AWAITING_REVEALSIG
      ];
    case constants.AUTHSTATE.AWAITING_DHKEY:
      return [
        constants.AUTHSTATE.AWAITING_REVEALSIG,
        constants.AUTHSTATE.AWAITING_SIG
      ];
    case constants.AUTHSTATE.AWAITING_REVEALSIG:
      return [
        constants.AUTHSTATE.NONE,
        constants.AUTHSTATE.AWAITING_DHKEY
      ];
    case constants.AUTHSTATE.AWAITING_SIG:
      return [
        constants.AUTHSTATE.NONE,
        constants.AUTHSTATE.AWAITING_DHKEY,
        constants.AUTHSTATE.AWAITING_REVEALSIG
      ];
    case constants.AUTHSTATE.V1_SETUP:
      return [constants.AUTHSTATE.AWAITING_REVEALSIG];
    default:
      throw new e2e.otr.error.IllegalStateError('Unknown auth state.');
  }
};


/**
 * Gets the session's message state.
 * @return {!e2e.otr.constants.MSGSTATE} The message state.
 */
e2e.otr.Session.prototype.getMsgState = function() { return this.msgState_; };


/**
 * Sets the session's message state.
 * @param {!e2e.otr.constants.MSGSTATE} nextState The new message state.
 */
e2e.otr.Session.prototype.setMsgState = function(nextState) {
  assert(this.isValidMsgStateTransition_(nextState));
  this.msgState_ = nextState;
};


/**
 * Determines whether or not a messageState transition is valid.
 * @private
 * @param {!e2e.otr.constants.MSGSTATE} nextState The next messageState.
 * @return {boolean}
 */
e2e.otr.Session.prototype.isValidMsgStateTransition_ = function(nextState) {
  return this.msgState_ == nextState ||
      goog.array.contains(this.getValidMsgStateTransitions_(), nextState);
};


/**
 * Gets a list of valid message state transitions.
 * @private
 * @return {Array.<!e2e.otr.constants.MSGSTATE>}
 */
e2e.otr.Session.prototype.getValidMsgStateTransitions_ = function() {
  switch (this.msgState_) {
    case constants.MSGSTATE.PLAINTEXT:
      return [constants.MSGSTATE.ENCRYPTED];
    case constants.MSGSTATE.ENCRYPTED:
      return [constants.MSGSTATE.PLAINTEXT, constants.MSGSTATE.FINISHED];
    case constants.MSGSTATE.FINISHED:
      return [constants.MSGSTATE.ENCRYPTED];
    default:
      throw new e2e.otr.error.IllegalStateError('Unknown message state.');
  }
};


/**
 * Sends a message to the remote party.
 * @param {string|!e2e.otr.message.Message} data The message to send.
 */
e2e.otr.Session.prototype.send = function(data) {
  if (data instanceof e2e.otr.message.Message) {
    data = data.prepareSend();
  }
  throw new e2e.otr.error.NotImplementedError('Not yet implemented.');
};


/**
 * Displays data to the user.
 * @param {string} data The message to display.
 */
e2e.otr.Session.prototype.display = function(data) {
  throw new e2e.otr.error.NotImplementedError('Not yet implemented.');
};


/**
 * Computes c, c', m1, m2, m1', m2' and session id from shared secret s.
 * @param {?e2e.ByteArray=} s The optional shared secret.
 *     If none specified, uses stored secret if one exists.
 * @return {!{c: !e2e.ByteArray, cprime: !e2e.ByteArray, m1: !e2e.ByteArray,
 *     m2: !e2e.ByteArray, m1prime: !e2e.ByteArray, m2prime: !e2e.ByteArray,
 *     ssid: !e2e.ByteArray}}
 */
<<<<<<< HEAD
e2e.otr.Session.prototype.deriveKeyValues = function(s) {
  s = s || this.authData.s;
  assert(!!s);
  var secbytes = new e2e.otr.Mpi(new Uint8Array(s));
=======
e2e.otr.Session.prototype.deriveKeyValues = function() {
  assert(Boolean(this.authData.s));
  var secbytes = new e2e.otr.Mpi(new Uint8Array(this.authData.s));
>>>>>>> 47efbf08

  /**
   * h2 function as defined in OTR spec.
   * @param {number} b The input byte.
   * @return {!e2e.ByteArray} The 256-bit output of the SHA256 hash of the
   *     (5+len) bytes consisting of the byte b followed by secbytes.
   */
  var h2 = function(b) {
    return new e2e.hash.Sha256().hash(
        [b].concat(Array.apply([], secbytes.serialize())));
  };

  var h20x01 = h2(0x01);

  return {
    ssid: h2(0x00).slice(0, 64 / 8),
    c: h20x01.slice(0, 128 / 8),
    cprime: h20x01.slice(128 / 8),
    m1: h2(0x02),
    m2: h2(0x03),
    m1prime: h2(0x04),
    m2prime: h2(0x05)
  };
};


/**
 * Gets the long-term authentication public key.
 * @return {!e2e.otr.pubkey.Pubkey}
 */
e2e.otr.Session.prototype.getPublicKey = function() {
  return this.context_.pubkey;
};


/**
 * Gets a signer based on the long term private key.
 * @return {!function(new: e2e.otr.Sig, !e2e.ByteArray)} The signer.
 */
e2e.otr.Session.prototype.getSigner = function() {
  return this.context_.getSigner();
};


/**
 * Initiates OTR AKE, sending DH_COMMIT and entering AUTHSTATE_AWAITING_DHKEY.
 */
e2e.otr.Session.prototype.initiateOtr = function() {
    this.send(new e2e.otr.message.DhCommit(this));
    this.setAuthState(constants.AUTHSTATE.AWAITING_DHKEY);
};
});  // goog.scope<|MERGE_RESOLUTION|>--- conflicted
+++ resolved
@@ -235,16 +235,10 @@
  *     m2: !e2e.ByteArray, m1prime: !e2e.ByteArray, m2prime: !e2e.ByteArray,
  *     ssid: !e2e.ByteArray}}
  */
-<<<<<<< HEAD
 e2e.otr.Session.prototype.deriveKeyValues = function(s) {
   s = s || this.authData.s;
-  assert(!!s);
+  assert(Boolean(s));
   var secbytes = new e2e.otr.Mpi(new Uint8Array(s));
-=======
-e2e.otr.Session.prototype.deriveKeyValues = function() {
-  assert(Boolean(this.authData.s));
-  var secbytes = new e2e.otr.Mpi(new Uint8Array(this.authData.s));
->>>>>>> 47efbf08
 
   /**
    * h2 function as defined in OTR spec.
