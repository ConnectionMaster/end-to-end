--- conflicted
+++ resolved
@@ -287,11 +287,7 @@
  * Initiates OTR AKE, sending DH_COMMIT and entering AUTHSTATE_AWAITING_DHKEY.
  */
 e2e.otr.Session.prototype.initiateOtr = function() {
-<<<<<<< HEAD
-    this.send(new e2e.otr.message.DhCommit(session));
-=======
     this.send(new e2e.otr.message.DhCommit(this));
->>>>>>> de416226
     this.setAuthState(constants.AUTHSTATE.AWAITING_DHKEY);
 };
 });  // goog.scope