--- conflicted
+++ resolved
@@ -237,16 +237,10 @@
  *     m2: !e2e.ByteArray, m1prime: !e2e.ByteArray, m2prime: !e2e.ByteArray,
  *     ssid: !e2e.ByteArray}}
  */
-<<<<<<< HEAD
-e2e.otr.Session.prototype.deriveKeyValues = function() {
-  assert(Boolean(this.authData.s));
-  var secbytes = new e2e.otr.Mpi(new Uint8Array(this.authData.s));
-=======
 e2e.otr.Session.prototype.deriveKeyValues = function(s) {
   s = s || this.authData.s;
   assert(this.authData.s);
   var secbytes = new e2e.otr.Mpi(new Uint8Array(s));
->>>>>>> 98ddfdff
 
   /**
    * h2 function as defined in OTR spec.
