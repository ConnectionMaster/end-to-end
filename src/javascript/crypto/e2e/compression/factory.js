--- conflicted
+++ resolved
@@ -36,11 +36,7 @@
 
 /**
  * Registers a class for a specific algorithm.
-<<<<<<< HEAD
- * @param {function(new:e2e.compression.Compression, ...)}
-=======
  * @param {function(new:e2e.compression.Compression, ...*)}
->>>>>>> 6d162d37
  *    compression The constructor of the cipher.
  * @param {e2e.compression.Algorithm=} opt_algorithm The algorithm to
  *     register it to, if different from the prototype name.
